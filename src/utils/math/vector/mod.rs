--- conflicted
+++ resolved
@@ -5,6 +5,7 @@
 use std::ops::Index;
 use std::fmt::Debug;
 
+use dashmap::iter::Iter;
 use dashmap::iter::Iter;
 use num::Num;
 /// ZeroSpVecは0要素を疎とした過疎ベクトルを実装です
@@ -47,10 +48,7 @@
     fn remove(&mut self, index: usize) -> N;
     fn from_vec(vec: Vec<N>) -> Self;
     fn from_raw_iter(iter: impl Iterator<Item = (usize, N)>) -> Self;
-<<<<<<< HEAD
     fn from_sparse_iter(iter: impl Iterator<Item = (usize, N)>) -> Self;
-=======
->>>>>>> 66fbee72
     fn iter(&self) -> ZeroSpVecIter<N>;
     fn raw_iter(&self) -> ZeroSpVecRawIter<N>;
 }
@@ -343,11 +341,7 @@
 
     #[inline]
     fn from_raw_iter(iter: impl Iterator<Item = (usize, N)>) -> Self {
-<<<<<<< HEAD
         let mut zero_sp_vec = ZeroSpVec::with_capacity(iter.size_hint().0);
-=======
-        let mut zero_sp_vec = ZeroSpVec::new();
->>>>>>> 66fbee72
         for (index, value) in iter {
             unsafe {
                 zero_sp_vec.raw_push(index, value);
@@ -357,7 +351,6 @@
         zero_sp_vec
     }
 
-<<<<<<< HEAD
     /// Build from sparse iterator that yields only non-zero elements (idx, value).
     /// This avoids allocating a full dense Vec when most entries are zero.
     #[inline]
@@ -374,8 +367,6 @@
         zero_sp_vec
     }
 
-=======
->>>>>>> 66fbee72
     #[inline]
     fn iter(&self) -> ZeroSpVecIter<N> {
         ZeroSpVecIter {
@@ -517,6 +508,22 @@
     }
 }
 
+impl<'a, N> From<ZeroSpVecRawIter<'a, N>> for ZeroSpVec<N>
+where
+    N: Num + Copy,
+{
+    #[inline]
+    fn from(iter: ZeroSpVecRawIter<'a, N>) -> Self {
+        let mut vec = ZeroSpVec::new();
+        for (idx, val) in iter {
+            unsafe {
+                vec.raw_push(idx, *val);
+            }
+            vec.len += 1;
+        }
+        vec
+    }
+}
 impl<'a, N> From<ZeroSpVecRawIter<'a, N>> for ZeroSpVec<N>
 where
     N: Num + Copy,
