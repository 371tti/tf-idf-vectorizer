use std::{env, fs, io, path::Path, process::{Command, Stdio}, time::Instant};
use std::sync::atomic::{AtomicBool, Ordering};
use rayon::prelude::*;
use tf_idf_vectorizer::vectorizer::{corpus::Corpus, evaluate::scoring::SimilarityQuery, token::TokenFrequency, TFIDFVectorizer, serde::TFIDFData};
use serde::{Serialize, de::DeserializeOwned};

// Sudachi 側の "Input is too long" エラー (約49149 bytes) を避けるため余裕を持った上限
// 実際の CLI 実装内部バッファに安全マージンをとり 40KB とする
const SUDACHI_CHUNK_BYTE_LIMIT: usize = 40_000;

// Sudachi が存在しない場合のフォールバックフラグ (一度失敗したら以降 spawn を試さない)
static SUDACHI_FALLBACK: AtomicBool = AtomicBool::new(false);

// 外部コマンド (Sudachi) を 1 回だけ実行して text をトークン化
fn sudachi_tokenize_once(cmd: &str, text: &str) -> io::Result<Vec<String>> {
    if SUDACHI_FALLBACK.load(Ordering::Relaxed) {
        return Ok(text.split_whitespace().map(|s| s.to_string()).collect());
    }
    // Sudachi コマンド起動。存在しない/起動失敗時はフォールバックして空白区切りトークン化
    let mut child = match Command::new(cmd)
        .stdin(Stdio::piped())
        .stdout(Stdio::piped())
        .stderr(Stdio::piped())
        .spawn() {
        Ok(c) => c,
        Err(e) => {
            eprintln!("[warn] failed to spawn '{}': {} -> fallback whitespace tokenization (cached)", cmd, e);
            SUDACHI_FALLBACK.store(true, Ordering::Relaxed);
            return Ok(text.split_whitespace().map(|s| s.to_string()).collect());
        }
    };
    if let Some(mut stdin) = child.stdin.take() {
        use std::io::Write;
        stdin.write_all(text.as_bytes())?;
    }
    let output = child.wait_with_output()?;
    if !output.status.success() {
        let stderr_s = String::from_utf8_lossy(&output.stderr);
        if stderr_s.contains("Input is too long") {
            // 呼び出し側で再分割戦略をとるためエラー返却
            return Err(io::Error::new(io::ErrorKind::Other, "sudachi input too long"));
        }
        eprintln!("[warn] sudachi command exited with status {:?}: {}", output.status.code(), stderr_s.trim());
        return Ok(Vec::new());
    }
    let stdout = String::from_utf8_lossy(&output.stdout);
    let mut tokens = Vec::new();
    for line in stdout.lines() {
        let line = line.trim();
        if line.is_empty() { continue; }
        if line == "EOS" { continue; }
        if let Some(tok) = line.split(|c: char| c == '\t' || c.is_whitespace()).next() {
            if tok == "EOS" { continue; }
            if !tok.is_empty() { tokens.push(tok.to_string()); }
        }
    }
    Ok(tokens)
}

// バイト上限を超える入力を UTF-8 文字境界で安全にチャンクへ分割
fn split_into_chunks(text: &str, limit: usize) -> Vec<String> {
    if text.as_bytes().len() <= limit { return vec![text.to_string()]; }
    let mut chunks = Vec::new();
    let mut buf = String::with_capacity(limit + 16);
    for line in text.split_inclusive('\n') { // 改行保持
        let mut rest = line;
        while !rest.is_empty() {
            let remaining = limit - buf.as_bytes().len();
            if remaining == 0 { // flush
                chunks.push(std::mem::take(&mut buf));
                continue;
            }
            if rest.as_bytes().len() <= remaining { // 全部入る
                buf.push_str(rest);
                rest = "";
            } else {
                // 部分だけ入れる。UTF-8 境界でカット
                // remaining バイト以内最大の char 境界位置を探す
                let mut cut = 0usize;
                for (idx, _) in rest.char_indices() { if idx <= remaining { cut = idx; } else { break; } }
                if cut == 0 { // 1 文字すら入らない -> flush してやり直し (バッファ空のはず)
                    chunks.push(std::mem::take(&mut buf));
                    continue;
                }
                buf.push_str(&rest[..cut]);
                rest = &rest[cut..];
            }
            if buf.as_bytes().len() >= limit { chunks.push(std::mem::take(&mut buf)); }
        }
    }
    if !buf.is_empty() { chunks.push(buf); }
    chunks
}

// 大きな入力をチャンクに分割して順次 Sudachi へ渡す (失敗した場合さらに細分化)
fn sudachi_tokenize(cmd: &str, text: &str) -> io::Result<Vec<String>> {
    // まず一次分割
    let mut chunks = split_into_chunks(text, SUDACHI_CHUNK_BYTE_LIMIT);
    let mut tokens_all = Vec::new();
    for chunk in chunks.drain(..) {
        match sudachi_tokenize_once(cmd, &chunk) {
            Ok(toks) => tokens_all.extend(toks),
            Err(e) => {
                // さらに半分に再分割して再試行 (再帰的)
                if e.to_string().contains("too long") && chunk.as_bytes().len() > 1024 {
                    let sub_limit = (chunk.as_bytes().len()/2).clamp(1024, SUDACHI_CHUNK_BYTE_LIMIT-1);
                    for sub in split_into_chunks(&chunk, sub_limit) {
                        let subtoks = sudachi_tokenize_once(cmd, &sub).unwrap_or_default();
                        tokens_all.extend(subtoks);
                    }
                } else {
                    eprintln!("[warn] sudachi tokenize chunk failed: {} (skipped {} bytes)", e, chunk.len());
                }
            }
        }
    }
    Ok(tokens_all)
}

fn detect_sudachi_cmd() -> String {
    if let Ok(cmd) = env::var("SUDACHI_CMD") { return cmd; }
    // 単純に既定名
    "sudachi".to_string()
}

// 旧: 事前スキャン + Rayon 並列 (総数とETAが出せる)
fn load_documents_parallel<P: AsRef<Path>>(dir: P, cmd: &str, _corpus: &Corpus, vectorizer: &mut TFIDFVectorizer<u16>, limit: Option<usize>) -> io::Result<usize> {
    use std::io::Write;
    let start_all = Instant::now();
    eprintln!("[stage] scanning directory ...");
    // 事前に対象ファイル一覧収集 (ディレクトリ内直下のみ)
    let mut files: Vec<_> = fs::read_dir(&dir)?
        .filter_map(|e| e.ok())
        .map(|e| e.path())
        .filter(|p| p.is_file())
        .collect();
    files.sort();
    let total = files.len();
    if total == 0 { eprintln!("[warn] no files found in directory"); return Ok(0); }
    let threads = rayon::current_num_threads();
    eprintln!("[stage] building TF in parallel (threads={})", threads);

    // 並列処理: 各ファイルを並列にトークン化 + TF 構築 (リアルタイム進捗: mpsc チャネルで逐次通知)
    use std::sync::mpsc;
    // bounded channel to provide backpressure and avoid unbounded memory growth
    let (tx, rx) = mpsc::sync_channel(threads.saturating_mul(4));
    let spin_frames = ["|","/","-","\\"]; // 簡易スピナー

    files.par_iter().for_each_with(tx.clone(), |tx, path| {
        let content = fs::read_to_string(path).unwrap_or_default();
    if content.trim().is_empty() { let _ = tx.send(None); return; }
        let tokens = match sudachi_tokenize(cmd, &content) {
            Ok(t) => t,
            Err(_) => { let _ = tx.send(None); return; }
        };
    if tokens.is_empty() { let _ = tx.send(None); return; }
        let token_len = tokens.len();
    let mut tf = TokenFrequency::new();
    let refs: Vec<&str> = tokens.iter().map(|s| s.as_str()).collect();
    tf.add_tokens(&refs);
    // reduce internal capacity before sending to lower peak memory
    tf.shrink_to_fit();
    // free large temporaries (content, tokens) as soon as possible to reduce peak memory
    drop(tokens);
    drop(content);
        let doc_key = path.file_name().and_then(|s| s.to_str()).unwrap_or("unknown").to_string();
        let file_size = fs::metadata(path).ok().map(|m| m.len()).unwrap_or(0);
    let _ = tx.send(Some((doc_key, tf, token_len, file_size)));
    });
    drop(tx); // 送信終了

    let mut count = 0usize;          // 実際に add_doc 済み
    let mut processed = 0usize;      // 受信したメッセージ数 (スキップ含む)
    let mut total_tokens: usize = 0; 
    let mut total_bytes: u64 = 0;    
    let mut last_refresh = Instant::now();
    let mut spin_idx = 0usize;

    for msg in rx { // 並列完了順で飛んでくる
        processed += 1;
        if let Some((doc_key, tf, token_len, file_size)) = msg {
            vectorizer.add_doc(doc_key, &tf);
            count += 1;
            total_tokens += token_len;
            total_bytes += file_size;
            if let Some(lim) = limit { if count >= lim { break; } }
        }
        // 表示更新
        let pct = (processed as f64 / total as f64) * 100.0;
        let elapsed = start_all.elapsed();
        let elapsed_s = elapsed.as_secs_f64();
        let docs_per_sec = if elapsed_s > 0.0 { count as f64 / elapsed_s } else { 0.0 };
        let eta = if count > 0 { (total - processed) as f64 / docs_per_sec.max(1e-9) } else { f64::NAN };
        if last_refresh.elapsed().as_millis() >= 80 || processed == total {
            let frame = spin_frames[spin_idx % spin_frames.len()];
            spin_idx += 1;
            eprint!(
                "\r[indexing {}] {}/{} ({:.1}%) processed | added={} | tokens={} | bytes={} | {:.2} docs/s | ETA {:.1}s",
                frame,
                processed,
                total,
                pct,
                count,
                total_tokens,
                total_bytes,
                docs_per_sec,
                eta
            );
            let _ = io::stderr().flush();
            last_refresh = Instant::now();
        }
    }
    eprintln!();
    let total_elapsed = start_all.elapsed().as_secs_f64();
    eprintln!(
        "[done] indexed {} docs (processed {} files) | tokens={} | bytes={} | elapsed {:.2}s | avg {:.2} docs/s", 
        count, processed, total_tokens, total_bytes, total_elapsed, if total_elapsed>0.0 { count as f64 / total_elapsed } else { 0.0 }
    );
    Ok(count)
}

// (以前のパイプ一括読み取り関数は未使用のため削除)

// 新: デフォルト高速ストリーミング (ディレクトリ列挙しつつ即投入 / ワーカ並列 / 総件数未知)
fn load_documents_stream<P: AsRef<Path>>(dir: P, cmd: &str, _corpus: &Corpus, vectorizer: &mut TFIDFVectorizer<u16>, limit: Option<usize>) -> io::Result<usize> {
    use std::io::Write;
    use std::sync::mpsc;
    let start_all = Instant::now();
    let spin_frames = ["|","/","-","\\"];
    let mut spin_idx = 0usize;
    let workers = rayon::current_num_threads().max(2); // 少なくとも2

    // まず軽量にファイル一覧だけ収集して総数を把握 (サイズ取得等は後で)
    // 大量ファイル時に無音にならないよう進捗表示
    eprint!("[scan] collecting file list ...");
    let mut file_list: Vec<std::path::PathBuf> = Vec::new();
    let mut scan_count: usize = 0;
    let mut collected = 0usize;
    for e in fs::read_dir(&dir)? {
        if let Ok(e) = e {
            let p = e.path();
            if p.is_file() {
                file_list.push(p);
                collected += 1;
                if let Some(lim) = limit { if collected >= lim { scan_count += 1; break; } }
            }
            scan_count += 1;
            if scan_count % 1000 == 0 { eprint!("\r[scan] visited={} files (current kept={})", scan_count, file_list.len()); let _ = io::stderr().flush(); }
        }
        if let Some(lim) = limit { if collected >= lim { break; } }
    }
    eprintln!("\r[scan] visited={} files (kept={}) done", scan_count, file_list.len());
    let total_files_all = file_list.len();
    if total_files_all == 0 { eprintln!("[warn] no files found in directory"); return Ok(0); }
    eprintln!("[scan] total_files={} starting workers (limit={:?})", total_files_all, limit);
    let target_total = limit.map(|l| l.min(total_files_all)).unwrap_or(total_files_all);

    // チャネル: パス送信用 & 結果受信用
    // bounded channels give backpressure when workers or enumerator are producing faster than consuming
    let (path_tx, path_rx_raw) = mpsc::sync_channel::<std::path::PathBuf>(workers.saturating_mul(4));
    let path_rx = std::sync::Arc::new(std::sync::Mutex::new(path_rx_raw));
    use std::sync::{Arc, atomic::{AtomicBool, Ordering}};
    let stop_flag = Arc::new(AtomicBool::new(false));
    let (res_tx, res_rx) = mpsc::sync_channel(workers.saturating_mul(4));

    // ワーカースレッド生成
    for _ in 0..workers {
        let res_tx = res_tx.clone();
        let cmd = cmd.to_string();
        let path_rx_cl = path_rx.clone();
        let stop_cl = stop_flag.clone();
        std::thread::spawn(move || {
            loop {
                if stop_cl.load(Ordering::Relaxed) { break; }
                let path = {
                    let lock = path_rx_cl.lock().unwrap();
                    lock.recv()
                };
                let Ok(path) = path else { break; };
                let file_size = fs::metadata(&path).ok().map(|m| m.len()).unwrap_or(0);
                let content = fs::read_to_string(&path).unwrap_or_default();
                if content.trim().is_empty() { let _ = res_tx.send(None); continue; }
                let tokens = match sudachi_tokenize(&cmd, &content) { Ok(t) => t, Err(_) => { let _ = res_tx.send(None); continue; } };
                if tokens.is_empty() { let _ = res_tx.send(None); continue; }
                let token_len = tokens.len();
                let mut tf = TokenFrequency::new();
                let refs: Vec<&str> = tokens.iter().map(|s| s.as_str()).collect();
                tf.add_tokens(&refs);
                // reduce internal capacity before sending to lower peak memory
                tf.shrink_to_fit();
                // drop large temporaries early to lower peak memory
                drop(tokens);
                drop(content);
                let doc_key = path.file_name().and_then(|s| s.to_str()).unwrap_or("unknown").to_string();
                let _ = res_tx.send(Some((doc_key, tf, token_len, file_size)));
            }
        });
    }
    // res_tx はワーカーでクローンされているのでここで一旦落とす
    drop(res_tx);

    // 列挙スレッド (即座にワーカーへ流す)
    let enum_tx = path_tx.clone();
    let stop_enum = stop_flag.clone();
    let enum_handle = std::thread::spawn(move || {
        let mut sent = 0usize;
        for p in file_list.into_iter() {
            if stop_enum.load(Ordering::Relaxed) { break; }
            if let Some(lim) = limit {
                if sent >= lim { break; }
<<<<<<< HEAD
                let _ = enum_tx.send(p.clone()); sent += 1;
            } else {
                let _ = enum_tx.send(p); sent += 1;
=======
                if enum_tx.send(p.clone()).is_err() { break; }
                sent += 1;
            } else {
                if enum_tx.send(p).is_err() { break; }
                sent += 1; // カウントは統一的に更新
>>>>>>> 66fbee72
            }
        }
        // 送信終了 (drop)
    });
    drop(path_tx); // メイン側送信クローズ -> 列挙終了後にワーカーへEOFが流れる

    // 進捗集計
    let mut added_docs = 0usize; // vectorizer.add_doc 済み
    let mut processed_files = 0usize; // 成功/失敗含む受信件数
    let mut total_tokens = 0usize;
    let mut total_bytes: u64 = 0;
    let mut last_refresh = Instant::now();
    let mut ewma_rate: f64 = 0.0; // 平滑化した docs/s
    let alpha = 0.2; // EWMA 係数
    while let Ok(msg) = res_rx.recv() {
        processed_files += 1;
        if let Some((doc_key, tf, token_len, file_size)) = msg {
            vectorizer.add_doc(doc_key, &tf);
            added_docs += 1;
            total_tokens += token_len;
            total_bytes += file_size;
            if let Some(lim) = limit { if added_docs >= lim { stop_flag.store(true, Ordering::Relaxed); break; } }
        }
        if last_refresh.elapsed().as_millis() >= 120 {
            let elapsed = start_all.elapsed().as_secs_f64();
            let frame = spin_frames[spin_idx % spin_frames.len()];
            spin_idx += 1;
            let inst_rate = if elapsed > 0.0 { added_docs as f64 / elapsed } else { 0.0 };
            ewma_rate = if ewma_rate == 0.0 { inst_rate } else { ewma_rate * (1.0 - alpha) + inst_rate * alpha };
            let remaining = if added_docs >= target_total { 0 } else { target_total - added_docs };
            let eta = if ewma_rate > 0.0 { remaining as f64 / ewma_rate } else { f64::NAN };
            eprint!("\r[stream {}] {}/{} added | files_processed={} tokens={} bytes={} rate={:.2} docs/s ETA={:.1}s elapsed {:.1}s", frame, added_docs, target_total, processed_files, total_tokens, total_bytes, ewma_rate, eta, elapsed);
            let _ = io::stderr().flush();
            last_refresh = Instant::now();
        }
    }
    // 列挙終了待ち
    let _ = enum_handle.join();
    let elapsed = start_all.elapsed().as_secs_f64();
    let docs_per_sec = if elapsed > 0.0 { added_docs as f64 / elapsed } else { 0.0 };
    eprintln!("\r[done stream] added={} target={} files_processed={} tokens={} bytes={} elapsed {:.2}s avg {:.2} docs/s        ", added_docs, target_total, processed_files, total_tokens, total_bytes, elapsed, docs_per_sec);
    Ok(added_docs)
}

fn main() {
    let program_start = Instant::now();
    // ---- 簡易 CLI 引数処理 ----
    // --docs DIR       : 文書ディレクトリ (デフォ: data/ex_docs)
    // --sudachi CMD    : Sudachi コマンド (環境変数 SUDACHI_CMD も可)
    // --query "TEXT"   : クエリ文字列 (未指定なら stdin 全読み込みを試行)
    // 例)  echo "検索したい文章" | tf-idf-vectorizer
    //      tf-idf-vectorizer --query "検索したい文章" --docs ./data/ex_docs

    let mut args = env::args().skip(1); // program 名除外
    let mut docs_dir = String::from("C:\\Users\\minai\\Downloads\\wikipedia_all_articles_fast\\wikipedia_all_articles_fast");
    let mut sudachi_cmd_opt: Option<String> = None;
    let mut query_opt: Option<String> = None;
    let mut force_parallel = false; // --parallel で旧方式
    let mut limit_opt: Option<usize> = None; // --limit N
    let mut save_base: Option<String> = None; // --save name -> name.index.cbor + name.corpus.cbor
    let mut load_base: Option<String> = None; // --load name -> name.index.cbor + name.corpus.cbor
    let mut skip_build: bool = false; // --load-index のみで検索 (コーパスは空で良い場合)
    // true if we successfully loaded both corpus and index from --load
    let mut loaded = false;
    while let Some(a) = args.next() {
        match a.as_str() {
            "--docs" => {
                if let Some(v) = args.next() { docs_dir = v; } else { eprintln!("[error] --docs requires a path"); return; }
            }
            "--sudachi" => {
                if let Some(v) = args.next() { sudachi_cmd_opt = Some(v); } else { eprintln!("[error] --sudachi requires a command name"); return; }
            }
            "--query" => {
                if let Some(v) = args.next() { query_opt = Some(v); } else { eprintln!("[error] --query requires a string"); return; }
            }
            "--stream" => { /* 既定でストリームなので何もしない */ }
            "--parallel" => { force_parallel = true; }
            "--limit" => {
                if let Some(v) = args.next() { match v.parse::<usize>() { Ok(n) if n>0 => limit_opt = Some(n), _ => { eprintln!("[error] --limit needs positive integer"); return; } } } else { eprintln!("[error] --limit requires a number"); return; }
            }
            "--save" => {
                if let Some(v) = args.next() { save_base = Some(v); } else { eprintln!("[error] --save requires a name"); return; }
            }
            "--load" => {
                if let Some(v) = args.next() { load_base = Some(v); } else { eprintln!("[error] --load requires a name"); return; }
            }
            "--no-indexing" => { skip_build = true; }
            "-h" | "--help" => {
                print_usage();
                return;
            }
            other => {
                // 位置引数をクエリとして解釈 (最初のみ)
                if query_opt.is_none() { query_opt = Some(other.to_string()); } else { eprintln!("[warn] extra arg ignored: {}", other); }
            }
        }
    }

    let sudachi_cmd = sudachi_cmd_opt.unwrap_or_else(|| detect_sudachi_cmd());

    // ---- コーパス & インデックス構築 / 読み込み ----
    // create empty corpus first and optionally overwrite from load
    let mut corpus: Corpus = Corpus::new();
    // 量子化型 u16 採用
    let mut vectorizer: TFIDFVectorizer<u16> = TFIDFVectorizer::new(&corpus);

    let load_start = Instant::now();
<<<<<<< HEAD
    if let Some(ref base) = load_base {
        let index_path = format!("{}.index.cbor", base);
        let corpus_path = format!("{}.corpus.cbor", base);
        // only treat as loaded if both files successfully read
        let corpus_res = load_cbor::<Corpus>(&corpus_path);
        let index_res = load_cbor::<TFIDFData<u16, String>>(&index_path);
        match (corpus_res, index_res) {
            (Ok(c), Ok(data)) => {
                // assign outer corpus so it lives long enough
                corpus = c;
                vectorizer = data.into_tf_idf_vectorizer(&corpus);
                eprintln!("[info] loaded corpus+index from {} (docs={})", base, vectorizer.documents.len());
                loaded = true;
            }
            (Ok(_), Err(e)) => {
                eprintln!("[warn] failed to load index {}: {} -> will try full build", index_path, e);
                if skip_build { return; }
            }
            (Err(e), Ok(_)) => {
                eprintln!("[warn] loaded index but failed to load corpus {}: {} -> will try full build", corpus_path, e);
                if skip_build { return; }
            }
            (Err(e1), Err(e2)) => {
                eprintln!("[warn] failed to load corpus/index {}: {}, {} -> will try full build", base, e1, e2);
                if skip_build { return; }
            }
        }
=======
    let load_res = if force_parallel { load_documents_parallel(&docs_dir, &sudachi_cmd, &corpus, &mut vectorizer, limit_opt) } else { load_documents_stream(&docs_dir, &sudachi_cmd, &corpus, &mut vectorizer, limit_opt) };
    match load_res {
        Ok(n) => eprintln!("[info] loaded {} documents (vocab={}) from {}", n, corpus.vocab_size(), docs_dir),
        Err(e) => { eprintln!("[error] failed to load documents: {}", e); return; }
    }
    if vectorizer.documents.is_empty() {
        eprintln!("[error] no documents loaded. abort");
        return;
>>>>>>> 66fbee72
    }
    if !loaded && !skip_build {
        let load_res = if force_parallel { load_documents_parallel(&docs_dir, &sudachi_cmd, &corpus, &mut vectorizer, limit_opt) } else { load_documents_stream(&docs_dir, &sudachi_cmd, &corpus, &mut vectorizer, limit_opt) };
        match load_res {
            Ok(n) => eprintln!("[info] loaded {} documents (vocab={}) from {}", n, corpus.vocab_size(), docs_dir),
            Err(e) => { eprintln!("[error] failed to load documents: {}", e); return; }
        }
    if vectorizer.documents.is_empty() { eprintln!("[error] no documents loaded. abort"); return; }
    vectorizer.update_idf();
        if let Some(ref base) = save_base {
            let index_path = format!("{}.index.cbor", base);
            let corpus_path = format!("{}.corpus.cbor", base);
            if let Err(e) = save_cbor(&index_path, &vectorizer) { eprintln!("[warn] save index failed: {}", e); } else { eprintln!("[info] index saved to {}", index_path); }
            if let Err(e) = save_cbor(&corpus_path, &corpus) { eprintln!("[warn] save corpus failed: {}", e); } else { eprintln!("[info] corpus saved to {}", corpus_path); }
        }
    }
    let indexing_done = Instant::now();
    eprintln!("[time] index_total={:.2}ms", indexing_done.duration_since(load_start).as_secs_f64()*1000.0);

    // ---- モード判定: --query 指定時はその1回だけ、未指定なら対話ループ ----
    if let Some(qtext) = query_opt {
        run_single_query(&sudachi_cmd, &mut vectorizer, qtext);
    } else {
        run_interactive(&sudachi_cmd, &mut vectorizer);
    }

    eprintln!("[time] program_total={:.2}ms", program_start.elapsed().as_secs_f64()*1000.0);
}

fn print_usage() {
    eprintln!("Usage: tf-idf-vectorizer [--docs DIR] [--sudachi CMD] [--query \"TEXT\"]");
    eprintln!("If --query omitted, stdin is read. Output format: <score>\t<doc_key>");
}

fn run_single_query(sudachi_cmd: &str, vectorizer: &mut TFIDFVectorizer<u16>, query_text: String) {
    let q = query_text.trim();
    if q.is_empty() { eprintln!("[error] empty query"); return; }
    let t0 = Instant::now();
    let tokens = sudachi_tokenize(sudachi_cmd, q).unwrap_or_default();
    let tokens: Vec<String> = tokens.into_iter().filter(|t| t != "EOS").collect();
    let t1 = Instant::now();
    if tokens.is_empty() { eprintln!("[warn] no tokens"); return; }
    let refs: Vec<&str> = tokens.iter().map(|s| s.as_str()).collect();
    let t2 = Instant::now();
    let mut tf = TokenFrequency::new();
    tf.add_tokens(&refs);
    let t3 = Instant::now();
    let query = SimilarityQuery::CosineSimilarity(tf);
    let mut results = vectorizer.similarity(query);
    results.sort_by_score();
    let t4 = Instant::now();
    eprintln!("[query] tokens: {}", tokens.join(" "));
    eprintln!("[time] tokenize={:.2}ms build_refs={:.2}ms tf_build={:.2}ms score={:.2}ms total={:.2}ms", 
        t1.duration_since(t0).as_secs_f64()*1000.0,
        t2.duration_since(t1).as_secs_f64()*1000.0,
        t3.duration_since(t2).as_secs_f64()*1000.0,
        t4.duration_since(t3).as_secs_f64()*1000.0,
        t4.duration_since(t0).as_secs_f64()*1000.0);
    for (key, score) in results.list.iter() { println!("{}\t{}", score, key); }
}

fn run_interactive(sudachi_cmd: &str, vectorizer: &mut TFIDFVectorizer<u16>) {
    use std::io::{self, Write};
    let stdin = io::stdin();
    let mut stdout = io::stdout();
    loop {
        print!("Query> ");
        let _ = stdout.flush();
        let mut line = String::new();
        if stdin.read_line(&mut line).is_err() { eprintln!("[error] read error"); break; }
        let trimmed = line.trim();
        if trimmed.is_empty() || trimmed.eq_ignore_ascii_case("exit") || trimmed.eq_ignore_ascii_case("quit") {
            eprintln!("[info] bye");
            break;
        }
        let tokens = sudachi_tokenize(sudachi_cmd, trimmed).unwrap_or_default();
    let tokens: Vec<String> = tokens.into_iter().filter(|t| t != "EOS").collect();
    let start = Instant::now(); // timing baseline for this query
        let t1 = Instant::now();
        if tokens.is_empty() { println!("(no tokens)" ); continue; }
        let refs: Vec<&str> = tokens.iter().map(|s| s.as_str()).collect();
        let t2 = Instant::now();
        let mut tf = TokenFrequency::new();
        tf.add_tokens(&refs);
        let t3 = Instant::now();
        let query = SimilarityQuery::CosineSimilarity(tf);
        let mut results = vectorizer.similarity(query);
        results.sort_by_score();
        let t4 = Instant::now();
        eprintln!("[query] tokens: {}", tokens.join(" "));
        eprintln!("[time] tokenize={:.2}ms build_refs={:.2}ms tf_build={:.2}ms score={:.2}ms total={:.2}ms", 
            t1.duration_since(start).as_secs_f64()*1000.0,
            t2.duration_since(t1).as_secs_f64()*1000.0,
            t3.duration_since(t2).as_secs_f64()*1000.0,
            t4.duration_since(t3).as_secs_f64()*1000.0,
            t4.duration_since(start).as_secs_f64()*1000.0);
        for (key, score) in results.list.iter().take(20) { // 上位20件
            println!("{score}\t{key}");
        }
    }
}

// ---- 汎用: CBOR 保存/読込 ----
fn save_cbor<T: Serialize>(path: &str, value: &T) -> io::Result<()> {
    use std::io::Write;
    let tmp = format!("{}.tmp", path);
    let mut file = fs::File::create(&tmp)?;
    serde_cbor::to_writer(&mut file, value).map_err(|e| io::Error::new(io::ErrorKind::Other, e))?;
    file.flush()?;
    #[cfg(unix)]
    { use std::os::unix::fs::FileExt; file.sync_all()?; }
    #[cfg(windows)]
    { file.sync_all()?; }
    fs::rename(tmp, path)?;
    Ok(())
}

fn load_cbor<T: DeserializeOwned>(path: &str) -> io::Result<T> {
    let file = fs::File::open(path)?;
    match serde_cbor::from_reader(file) {
        Ok(v) => Ok(v),
        Err(e) => {
            let meta = fs::metadata(path).ok();
            if let Some(m) = meta { eprintln!("[warn] load_cbor failed {}, file_size={}", e, m.len()); }
            return Err(io::Error::new(io::ErrorKind::Other, e));
        }
    }
}<|MERGE_RESOLUTION|>--- conflicted
+++ resolved
@@ -1,4 +1,5 @@
 use std::{env, fs, io, path::Path, process::{Command, Stdio}, time::Instant};
+use std::sync::atomic::{AtomicBool, Ordering};
 use std::sync::atomic::{AtomicBool, Ordering};
 use rayon::prelude::*;
 use tf_idf_vectorizer::vectorizer::{corpus::Corpus, evaluate::scoring::SimilarityQuery, token::TokenFrequency, TFIDFVectorizer, serde::TFIDFData};
@@ -11,8 +12,16 @@
 // Sudachi が存在しない場合のフォールバックフラグ (一度失敗したら以降 spawn を試さない)
 static SUDACHI_FALLBACK: AtomicBool = AtomicBool::new(false);
 
+// Sudachi が存在しない場合のフォールバックフラグ (一度失敗したら以降 spawn を試さない)
+static SUDACHI_FALLBACK: AtomicBool = AtomicBool::new(false);
+
 // 外部コマンド (Sudachi) を 1 回だけ実行して text をトークン化
 fn sudachi_tokenize_once(cmd: &str, text: &str) -> io::Result<Vec<String>> {
+    if SUDACHI_FALLBACK.load(Ordering::Relaxed) {
+        return Ok(text.split_whitespace().map(|s| s.to_string()).collect());
+    }
+    // Sudachi コマンド起動。存在しない/起動失敗時はフォールバックして空白区切りトークン化
+    let mut child = match Command::new(cmd)
     if SUDACHI_FALLBACK.load(Ordering::Relaxed) {
         return Ok(text.split_whitespace().map(|s| s.to_string()).collect());
     }
@@ -21,6 +30,14 @@
         .stdin(Stdio::piped())
         .stdout(Stdio::piped())
         .stderr(Stdio::piped())
+        .spawn() {
+        Ok(c) => c,
+        Err(e) => {
+            eprintln!("[warn] failed to spawn '{}': {} -> fallback whitespace tokenization (cached)", cmd, e);
+            SUDACHI_FALLBACK.store(true, Ordering::Relaxed);
+            return Ok(text.split_whitespace().map(|s| s.to_string()).collect());
+        }
+    };
         .spawn() {
         Ok(c) => c,
         Err(e) => {
@@ -229,6 +246,31 @@
     let spin_frames = ["|","/","-","\\"];
     let mut spin_idx = 0usize;
     let workers = rayon::current_num_threads().max(2); // 少なくとも2
+
+    // まず軽量にファイル一覧だけ収集して総数を把握 (サイズ取得等は後で)
+    // 大量ファイル時に無音にならないよう進捗表示
+    eprint!("[scan] collecting file list ...");
+    let mut file_list: Vec<std::path::PathBuf> = Vec::new();
+    let mut scan_count: usize = 0;
+    let mut collected = 0usize;
+    for e in fs::read_dir(&dir)? {
+        if let Ok(e) = e {
+            let p = e.path();
+            if p.is_file() {
+                file_list.push(p);
+                collected += 1;
+                if let Some(lim) = limit { if collected >= lim { scan_count += 1; break; } }
+            }
+            scan_count += 1;
+            if scan_count % 1000 == 0 { eprint!("\r[scan] visited={} files (current kept={})", scan_count, file_list.len()); let _ = io::stderr().flush(); }
+        }
+        if let Some(lim) = limit { if collected >= lim { break; } }
+    }
+    eprintln!("\r[scan] visited={} files (kept={}) done", scan_count, file_list.len());
+    let total_files_all = file_list.len();
+    if total_files_all == 0 { eprintln!("[warn] no files found in directory"); return Ok(0); }
+    eprintln!("[scan] total_files={} starting workers (limit={:?})", total_files_all, limit);
+    let target_total = limit.map(|l| l.min(total_files_all)).unwrap_or(total_files_all);
 
     // まず軽量にファイル一覧だけ収集して総数を把握 (サイズ取得等は後で)
     // 大量ファイル時に無音にならないよう進捗表示
@@ -308,19 +350,12 @@
             if stop_enum.load(Ordering::Relaxed) { break; }
             if let Some(lim) = limit {
                 if sent >= lim { break; }
-<<<<<<< HEAD
                 let _ = enum_tx.send(p.clone()); sent += 1;
             } else {
                 let _ = enum_tx.send(p); sent += 1;
-=======
-                if enum_tx.send(p.clone()).is_err() { break; }
-                sent += 1;
-            } else {
-                if enum_tx.send(p).is_err() { break; }
-                sent += 1; // カウントは統一的に更新
->>>>>>> 66fbee72
-            }
-        }
+            }
+        }
+        // 送信終了 (drop)
         // 送信終了 (drop)
     });
     drop(path_tx); // メイン側送信クローズ -> 列挙終了後にワーカーへEOFが流れる
@@ -331,6 +366,8 @@
     let mut total_tokens = 0usize;
     let mut total_bytes: u64 = 0;
     let mut last_refresh = Instant::now();
+    let mut ewma_rate: f64 = 0.0; // 平滑化した docs/s
+    let alpha = 0.2; // EWMA 係数
     let mut ewma_rate: f64 = 0.0; // 平滑化した docs/s
     let alpha = 0.2; // EWMA 係数
     while let Ok(msg) = res_rx.recv() {
@@ -351,6 +388,11 @@
             let remaining = if added_docs >= target_total { 0 } else { target_total - added_docs };
             let eta = if ewma_rate > 0.0 { remaining as f64 / ewma_rate } else { f64::NAN };
             eprint!("\r[stream {}] {}/{} added | files_processed={} tokens={} bytes={} rate={:.2} docs/s ETA={:.1}s elapsed {:.1}s", frame, added_docs, target_total, processed_files, total_tokens, total_bytes, ewma_rate, eta, elapsed);
+            let inst_rate = if elapsed > 0.0 { added_docs as f64 / elapsed } else { 0.0 };
+            ewma_rate = if ewma_rate == 0.0 { inst_rate } else { ewma_rate * (1.0 - alpha) + inst_rate * alpha };
+            let remaining = if added_docs >= target_total { 0 } else { target_total - added_docs };
+            let eta = if ewma_rate > 0.0 { remaining as f64 / ewma_rate } else { f64::NAN };
+            eprint!("\r[stream {}] {}/{} added | files_processed={} tokens={} bytes={} rate={:.2} docs/s ETA={:.1}s elapsed {:.1}s", frame, added_docs, target_total, processed_files, total_tokens, total_bytes, ewma_rate, eta, elapsed);
             let _ = io::stderr().flush();
             last_refresh = Instant::now();
         }
@@ -359,6 +401,7 @@
     let _ = enum_handle.join();
     let elapsed = start_all.elapsed().as_secs_f64();
     let docs_per_sec = if elapsed > 0.0 { added_docs as f64 / elapsed } else { 0.0 };
+    eprintln!("\r[done stream] added={} target={} files_processed={} tokens={} bytes={} elapsed {:.2}s avg {:.2} docs/s        ", added_docs, target_total, processed_files, total_tokens, total_bytes, elapsed, docs_per_sec);
     eprintln!("\r[done stream] added={} target={} files_processed={} tokens={} bytes={} elapsed {:.2}s avg {:.2} docs/s        ", added_docs, target_total, processed_files, total_tokens, total_bytes, elapsed, docs_per_sec);
     Ok(added_docs)
 }
@@ -426,7 +469,6 @@
     let mut vectorizer: TFIDFVectorizer<u16> = TFIDFVectorizer::new(&corpus);
 
     let load_start = Instant::now();
-<<<<<<< HEAD
     if let Some(ref base) = load_base {
         let index_path = format!("{}.index.cbor", base);
         let corpus_path = format!("{}.corpus.cbor", base);
@@ -454,16 +496,6 @@
                 if skip_build { return; }
             }
         }
-=======
-    let load_res = if force_parallel { load_documents_parallel(&docs_dir, &sudachi_cmd, &corpus, &mut vectorizer, limit_opt) } else { load_documents_stream(&docs_dir, &sudachi_cmd, &corpus, &mut vectorizer, limit_opt) };
-    match load_res {
-        Ok(n) => eprintln!("[info] loaded {} documents (vocab={}) from {}", n, corpus.vocab_size(), docs_dir),
-        Err(e) => { eprintln!("[error] failed to load documents: {}", e); return; }
-    }
-    if vectorizer.documents.is_empty() {
-        eprintln!("[error] no documents loaded. abort");
-        return;
->>>>>>> 66fbee72
     }
     if !loaded && !skip_build {
         let load_res = if force_parallel { load_documents_parallel(&docs_dir, &sudachi_cmd, &corpus, &mut vectorizer, limit_opt) } else { load_documents_stream(&docs_dir, &sudachi_cmd, &corpus, &mut vectorizer, limit_opt) };
