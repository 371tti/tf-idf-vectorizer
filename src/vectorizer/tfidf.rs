
use crate::{utils::math::vector::{ZeroSpVec, ZeroSpVecTrait}, vectorizer::{corpus::Corpus, token::TokenFrequency}};

pub trait TFIDFEngine<N>
where
    N: num::Num,
{
    /// IDFベクトルを生成するメソッド
    /// # Arguments
    /// * `corpus` - コーパス
    /// * `token_dim_sample` - トークンの次元サンプル
    /// # Returns
    /// * `Vec<N>` - IDFベクトル
    /// * `denormalize_num` - 正規化解除のための数値
    fn idf_vec(corpus: &Corpus, token_dim_sample: &[String]) -> (Vec<N>, f64);
    fn tf_vec(freq: &TokenFrequency, token_dim_sample: &[String]) -> (ZeroSpVec<N>, f64);
}

/// デフォルトのTF-IDFエンジン
/// `f32`、`f64`、`u32`、`u16`、`u8`の型に対応
#[derive(Debug)]
pub struct DefaultTFIDFEngine;
impl DefaultTFIDFEngine {
    pub fn new() -> Self {
        DefaultTFIDFEngine
    }
}

impl TFIDFEngine<f32> for DefaultTFIDFEngine
{
    fn idf_vec(corpus: &Corpus, token_dim_sample: &[String]) -> (Vec<f32>, f64) {
        let mut idf_vec = Vec::with_capacity(token_dim_sample.len());
        let doc_num = corpus.get_doc_num() as f64;
        for token in token_dim_sample {
            let doc_freq = corpus.get_token_count(token);
            idf_vec.push((doc_num / (doc_freq as f64 + 1.0)) as f32);
        }
        (idf_vec, 1.0)
    }

    fn tf_vec(freq: &TokenFrequency, token_dim_sample: &[String]) -> (ZeroSpVec<f32>, f64) {
        let mut tf_vec = ZeroSpVec::with_capacity(token_dim_sample.len());
        let total_count = freq.token_sum() as f32;
        for token in token_dim_sample {
            let count = freq.token_count(token) as f32;
            tf_vec.push(count / total_count);
        }
        (tf_vec, total_count.into())
    }
}

impl TFIDFEngine<f64> for DefaultTFIDFEngine
{
    fn idf_vec(corpus: &Corpus, token_dim_sample: &[String]) -> (Vec<f64>, f64) {
        let mut idf_vec = Vec::with_capacity(token_dim_sample.len());
        let doc_num = corpus.get_doc_num() as f64;
        for token in token_dim_sample {
            let doc_freq = corpus.get_token_count(token);
            idf_vec.push(doc_num / (doc_freq as f64 + 1.0));
        }
        (idf_vec, 1.0)
    }

    fn tf_vec(freq: &TokenFrequency, token_dim_sample: &[String]) -> (ZeroSpVec<f64>, f64) {
        let mut tf_vec = ZeroSpVec::with_capacity(token_dim_sample.len());
        let total_count = freq.token_sum() as f64;
        for token in token_dim_sample {
            let count = freq.token_count(token) as f64;
            tf_vec.push(count / total_count);
        }
        (tf_vec, total_count.into())
    }
}

impl TFIDFEngine<u32> for DefaultTFIDFEngine
{
<<<<<<< HEAD
    /// TFの計算を行う。
    fn tf_calc(token_count: u32, token_sum: u64) -> N;
    /// TF のVecを返す。
    fn idf_calc(token_count: u64, doc_sum: u64) -> N;
    /// TF ZeroSpVecを返す。
    fn tf_vec(
        token_dim_map: &HashMap<String, usize>,
        token_vec: &Vec<(String, u64)>,
        token_sum: u64) -> impl VecOps<N> {
            let mut zero_sp_vec = ZeroSpVec::with_capacity(token_vec.len());
            for (token, count) in token_vec {
                if let Some(&index) = token_dim_map.get(token) {
                    let tf = Self::tf_calc(*count as u32, token_sum);
                    zero_sp_vec.raw_push(index, tf);
                }
            }
            zero_sp_vec
        }
    /// IDF ZeroSpVecを返す。
    fn idf_vec(token_count: u64, doc_sum: u64) -> impl VecOps<N>;
}

=======
    fn idf_vec(corpus: &Corpus, token_dim_sample: &[String]) -> (Vec<u32>, f64) {
        let mut idf_vec = Vec::with_capacity(token_dim_sample.len());
        let doc_num = corpus.get_doc_num() as f64;
        for token in token_dim_sample {
            let doc_freq = corpus.get_token_count(token);
            idf_vec.push((doc_num / (doc_freq as f64 + 1.0)) as u32);
        }
        (idf_vec, 1.0)
    }

    fn tf_vec(freq: &TokenFrequency, token_dim_sample: &[String]) -> (ZeroSpVec<u32>, f64) {
        let mut tf_vec: Vec<f64> = Vec::with_capacity(token_dim_sample.len());
        let total_count = freq.token_sum() as f64;
        for token in token_dim_sample {
            let count = freq.token_count(token) as f64;
            tf_vec.push(count / total_count);
        }
        let max = tf_vec
            .iter()
            .max_by(|a, b| a.total_cmp(b))
            .copied()
            .unwrap_or(1.0);
        let normalized_vec: Vec<u32> = tf_vec
            .into_iter()
            .map(|tf| (tf / max * u32::MAX as f64).ceil() as u32)
            .collect();
        (
            ZeroSpVec::from(normalized_vec),
            total_count
        )
    }
}

impl TFIDFEngine<u16> for DefaultTFIDFEngine
{
    fn idf_vec(corpus: &Corpus, token_dim_sample: &[String]) -> (Vec<u16>, f64) {
        let mut idf_vec = Vec::with_capacity(token_dim_sample.len());
        let doc_num = corpus.get_doc_num() as f64;
        for token in token_dim_sample {
            let doc_freq = corpus.get_token_count(token);
            idf_vec.push(doc_num / (doc_freq as f64 + 1.0));
        }
        let max = idf_vec
            .iter()
            .max_by(|a, b| a.total_cmp(b))
            .copied()
            .unwrap_or(1.0);
        (
        idf_vec
            .into_iter()
            .map(|idf| (idf / max * u16::MAX as f64).ceil() as u16)
            .collect(),
        max
        )
    }

    fn tf_vec(freq: &TokenFrequency, token_dim_sample: &[String]) -> (ZeroSpVec<u16>, f64) {
        let mut tf_vec: Vec<f64> = Vec::with_capacity(token_dim_sample.len());
        let total_count = freq.token_sum() as f64;
        for token in token_dim_sample {
            let count = freq.token_count(token) as f64;
            tf_vec.push(count / total_count);
        }
        let max = tf_vec
            .iter()
            .max_by(|a, b| a.total_cmp(b))
            .copied()
            .unwrap_or(1.0);
        let normalized_vec: Vec<u16> = tf_vec
            .into_iter()
            .map(|tf| (tf / max * u16::MAX as f64).ceil() as u16)
            .collect();
        (
            ZeroSpVec::from(normalized_vec),
            total_count
        )
    }
}

impl TFIDFEngine<u8> for DefaultTFIDFEngine
{
    fn idf_vec(corpus: &Corpus, token_dim_sample: &[String]) -> (Vec<u8>, f64) {
        let mut idf_vec = Vec::with_capacity(token_dim_sample.len());
        let doc_num = corpus.get_doc_num() as f64;
        for token in token_dim_sample {
            let doc_freq = corpus.get_token_count(token);
            idf_vec.push(doc_num / (doc_freq as f64 + 1.0));
        }
        let max = idf_vec
            .iter()
            .max_by(|a, b| a.total_cmp(b))
            .copied()
            .unwrap_or(1.0);
        (
        idf_vec
            .into_iter()
            .map(|idf| (idf / max * u8::MAX as f64).ceil() as u8)
            .collect(),
        max
        )
    }

    fn tf_vec(freq: &TokenFrequency, token_dim_sample: &[String]) -> (ZeroSpVec<u8>, f64) {
        let mut tf_vec: Vec<f64> = Vec::with_capacity(token_dim_sample.len());
        let total_count = freq.token_sum() as f64;
        for token in token_dim_sample {
            let count = freq.token_count(token) as f64;
            tf_vec.push(count / total_count);
        }
        let max = tf_vec
            .iter()
            .max_by(|a, b| a.total_cmp(b))
            .copied()
            .unwrap_or(1.0);
        let normalized_vec: Vec<u8> = tf_vec
            .into_iter()
            .map(|tf| (tf / max * u8::MAX as f64).ceil() as u8)
            .collect();
        (
            ZeroSpVec::from(normalized_vec),
            total_count
        )
    }
}






>>>>>>> 5ee2a182
<|MERGE_RESOLUTION|>--- conflicted
+++ resolved
@@ -74,30 +74,6 @@
 
 impl TFIDFEngine<u32> for DefaultTFIDFEngine
 {
-<<<<<<< HEAD
-    /// TFの計算を行う。
-    fn tf_calc(token_count: u32, token_sum: u64) -> N;
-    /// TF のVecを返す。
-    fn idf_calc(token_count: u64, doc_sum: u64) -> N;
-    /// TF ZeroSpVecを返す。
-    fn tf_vec(
-        token_dim_map: &HashMap<String, usize>,
-        token_vec: &Vec<(String, u64)>,
-        token_sum: u64) -> impl VecOps<N> {
-            let mut zero_sp_vec = ZeroSpVec::with_capacity(token_vec.len());
-            for (token, count) in token_vec {
-                if let Some(&index) = token_dim_map.get(token) {
-                    let tf = Self::tf_calc(*count as u32, token_sum);
-                    zero_sp_vec.raw_push(index, tf);
-                }
-            }
-            zero_sp_vec
-        }
-    /// IDF ZeroSpVecを返す。
-    fn idf_vec(token_count: u64, doc_sum: u64) -> impl VecOps<N>;
-}
-
-=======
     fn idf_vec(corpus: &Corpus, token_dim_sample: &[String]) -> (Vec<u32>, f64) {
         let mut idf_vec = Vec::with_capacity(token_dim_sample.len());
         let doc_num = corpus.get_doc_num() as f64;
@@ -228,4 +204,3 @@
 
 
 
->>>>>>> 5ee2a182
